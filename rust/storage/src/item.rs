--- conflicted
+++ resolved
@@ -922,9 +922,6 @@
         }
     }
 
-<<<<<<< HEAD
-    fn on_exit(&self, _: &ContextKey) -> Result<(), StorageError> {
-=======
     fn dispatch_replace(&self, key: &ContextKey, scope: Field) -> Result<(), StorageError> {
         match scope {
             Field::NVT(nvt) => self.store_nvt_field(nvt),
@@ -934,8 +931,7 @@
         }
     }
 
-    fn on_exit(&self) -> Result<(), StorageError> {
->>>>>>> cfc22f80
+    fn on_exit(&self, _: &ContextKey) -> Result<(), StorageError> {
         let mut data = Arc::as_ref(&self.nvt)
             .lock()
             .map_err(|x| StorageError::Dirty(format!("{x}")))?;
