--- conflicted
+++ resolved
@@ -337,7 +337,6 @@
 }
 
 /**
-<<<<<<< HEAD
  * @brief Build a json object with data necessary to start a table drive LSC
  *
  * JSON result consists of scan_id, message type, host ip,  hostname, port
@@ -477,7 +476,9 @@
   g_object_unref (builder);
 
   return json_str;
-=======
+}
+
+/**
  * @brief Return string representation of the given msg_t.
  *
  * @param msg msg_t to transform
@@ -518,7 +519,6 @@
     }
 
   return type_str;
->>>>>>> 85fcb2c5
 }
 
 /**
@@ -571,9 +571,9 @@
   data = g_convert (buffer, -1, "UTF-8", "ISO_8859-1", NULL, &length, NULL);
 
   /* Send result via MQTT. */
-  json =
-    make_result_json_str (desc->globals->scan_id, what, ip_str, hostname ?: " ",
-                          port_s, proto, oid, action_str->str, uri ?: "");
+  json = make_result_json_str (
+    desc->globals->scan_id, msg_type_to_str (msg_type), ip_str, hostname ?: " ",
+    port_s, proto, oid, action_str->str, uri ?: "");
   if (json == NULL)
     g_warning ("%s: Error while creating JSON.", __func__);
   else
